from typing import Any, Callable, Dict, Optional, Protocol

import jax
import jax.numpy as jnp
from flax.serialization import to_state_dict
from jax.tree_util import Partial as partial

from ajax.evaluate import evaluate
from ajax.state import BaseAgentState


class AuxiliaryLogsProtocol(Protocol): ...


def flatten_dict(d: Dict[str, Any]) -> Dict[str, Any]:
    return_dict = {}
    for key, val in d.items():
        if isinstance(val, dict):
            for subkey, subval in val.items():
                if isinstance(subval, jax.Array):
                    # convert 0-d array to Python scalar
                    return_dict[f"{key}/{subkey}"] = (
                        subval[0] if jnp.ndim(subval) > 0 else subval
                    )
                else:
                    return_dict[f"{key}/{subkey}"] = subval
        else:
            if isinstance(val, jax.Array):
                return_dict[key] = val.item() if val.ndim == 0 else val
            else:
                return_dict[key] = val
    return return_dict


def prepare_metrics(aux):
    log_metrics = flatten_dict(to_state_dict(aux))
    return {key: val for (key, val) in log_metrics.items() if not (jnp.isnan(val))}


def no_op(agent_state, aux, *args):  # TODO : build from auxiliary logs?
    fake_metrics_to_log = {
        "timestep": -1,  # must be int
        "Eval/episodic mean reward": jnp.nan,
        "Eval/episodic mean expert reward": jnp.nan,
        "Eval/expert bias": jnp.nan,
        "Eval/episodic entropy": jnp.nan,
        "Eval/mean average reward": jnp.nan,
        "Eval/mean episodic length": jnp.nan,
        "Eval/mean bias": jnp.nan,
        "Train/episodic mean reward": jnp.nan,
    }
    aux_keys = flatten_dict(to_state_dict(aux)).keys()
    fake_metrics_to_log.update(dict.fromkeys(aux_keys, jnp.nan))
    return fake_metrics_to_log


def no_op_none(agent_state, index, timestep):
    pass


@partial(
    jax.jit,
    static_argnames=[
        "mode",
        "env_args",
        "num_episode_test",
        "recurrent",
        "lstm_hidden_size",
        "log",
        "verbose",
        "log_fn",
        "log_frequency",
        "total_timesteps",
        "avg_reward_mode",
        "expert_policy",
<<<<<<< HEAD
        "imitation_coef",
        "action_scale",
=======
        "sweep",
>>>>>>> a16c8170
    ],
)
def evaluate_and_log(
    agent_state: BaseAgentState,
    aux: AuxiliaryLogsProtocol,
    index: int,
    mode: str,
    env_args: int,
    num_episode_test: int,
    recurrent: bool,
    lstm_hidden_size: int,
    log: bool,
    verbose: bool,
    log_fn: Callable,
    log_frequency: int,
    total_timesteps: int,
    avg_reward_mode: bool = False,
    expert_policy: Optional[Callable] = None,
<<<<<<< HEAD
    imitation_coef: float = 0.0,
    action_scale: float = 1.0,
=======
    sweep: bool = False,
>>>>>>> a16c8170
):
    timestep = agent_state.collector_state.timestep

    def run_and_log(
        agent_state: BaseAgentState, aux: AuxiliaryLogsProtocol, index: int
    ):
        eval_key = agent_state.eval_rng
        obs_normalization = (
            "obs_normalization_info" in agent_state.collector_state.env_state.info
            if mode == "brax"
            else "normalization_info" in dir(agent_state.collector_state.env_state)
        )
        (
            eval_rewards,
            eval_entropy,
            avg_avg_reward,
            avg_bias,
            step_count,
            expert_rewards,
        ) = evaluate(
            env_args.env,
            actor_state=agent_state.actor_state,
            num_episodes=num_episode_test,
            rng=eval_key,
            env_params=env_args.env_params,
            recurrent=recurrent,
            lstm_hidden_size=lstm_hidden_size,
            norm_info=(
                (
                    agent_state.collector_state.env_state.info["normalization_info"]
                    if mode == "brax"
                    else agent_state.collector_state.env_state.normalization_info
                )
                if obs_normalization
                else None
            ),
            avg_reward_mode=avg_reward_mode,
            expert_policy=expert_policy,
            imitation_coef=imitation_coef,
            action_scale=action_scale,
        )

        metrics_to_log = {
            "timestep": timestep,
            "Eval/episodic mean reward": eval_rewards.mean(),
            "Eval/episodic mean expert reward": expert_rewards.mean(),
            "Eval/expert bias": eval_rewards.mean() - expert_rewards.mean(),
            "Eval/mean average reward": avg_avg_reward,
            "Eval/mean episodic length": step_count,
            "Eval/mean bias": avg_bias,
            "Eval/episodic entropy": eval_entropy,
            "Train/episodic mean reward": (
                agent_state.collector_state.episodic_mean_return
            ),
        }

        metrics_to_log.update(flatten_dict(to_state_dict(aux)))

        if verbose:
            jax.debug.print(
                (
                    "[Eval] Step={timestep_val}, Reward={rewards_val},"
                    " Entropy={entropy_val}"
                ),
                timestep_val=timestep,
                rewards_val=eval_rewards,
                entropy_val=eval_entropy,
            )

        if log:
            jax.debug.callback(log_fn, metrics_to_log, index)
            jax.clear_caches()

        return metrics_to_log

    _, eval_rng = jax.random.split(agent_state.eval_rng)
    agent_state = agent_state.replace(eval_rng=eval_rng)

    log_flag = (
        timestep - (agent_state.n_logs * log_frequency) >= log_frequency
        if log
        else False
    )
    not_finished_flag = timestep <= total_timesteps if log_frequency else False

    if sweep:
        close_to_end_flag = timestep >= 0.8 * total_timesteps
    else:
        close_to_end_flag = True

    flag = jnp.logical_and(
        jnp.logical_and(log_flag, timestep > 1),
        not_finished_flag,
        # timestep >= (total_timesteps - env_args.n_envs),
    )
    flag = jnp.logical_and(flag, close_to_end_flag)

    metrics_to_log = jax.lax.cond(flag, run_and_log, no_op, agent_state, aux, index)

    agent_state = agent_state.replace(
        n_logs=jax.lax.select(log_flag, agent_state.n_logs + 1, agent_state.n_logs)
    )

    del aux

    return agent_state, metrics_to_log<|MERGE_RESOLUTION|>--- conflicted
+++ resolved
@@ -73,12 +73,9 @@
         "total_timesteps",
         "avg_reward_mode",
         "expert_policy",
-<<<<<<< HEAD
         "imitation_coef",
         "action_scale",
-=======
         "sweep",
->>>>>>> a16c8170
     ],
 )
 def evaluate_and_log(
@@ -97,12 +94,9 @@
     total_timesteps: int,
     avg_reward_mode: bool = False,
     expert_policy: Optional[Callable] = None,
-<<<<<<< HEAD
     imitation_coef: float = 0.0,
     action_scale: float = 1.0,
-=======
     sweep: bool = False,
->>>>>>> a16c8170
 ):
     timestep = agent_state.collector_state.timestep
 
